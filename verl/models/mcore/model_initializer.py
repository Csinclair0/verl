--- conflicted
+++ resolved
@@ -15,68 +15,6 @@
 # limitations under the License.
 
 # use mcore transformer config to initialize the model
-<<<<<<< HEAD
-
-
-def init_mcore_model_dense(
-    tfconfig,
-    hf_config,
-    pre_process=None,
-    post_process=None,
-    share_embeddings_and_output_weights=False,
-    value=False,
-    **extra_kwargs,
-):
-    # for LlamaForCausalLM, Qwen2ForCausalLM
-    from megatron.core.models.gpt.gpt_layer_specs import get_gpt_decoder_block_spec
-    from megatron.core.models.gpt.gpt_model import GPTModel
-
-    use_te = True
-    assert tfconfig.normalization == "RMSNorm", "only RMSNorm is supported for now"
-    transformer_layer_spec = get_gpt_decoder_block_spec(tfconfig, use_transformer_engine=use_te)
-    rope_scaling_args = {}
-    if getattr(hf_config, "rope_scaling", None) is not None:
-        assert hf_config.rope_scaling["type"] == "linear", "only linear scaling is supported for now"
-        rope_scaling_args["seq_len_interpolation_factor"] = hf_config.rope_scaling["factor"]
-    model = GPTModel(
-        config=tfconfig,
-        transformer_layer_spec=transformer_layer_spec,
-        vocab_size=hf_config.vocab_size,
-        max_sequence_length=hf_config.max_position_embeddings,
-        pre_process=pre_process,
-        post_process=post_process,
-        share_embeddings_and_output_weights=share_embeddings_and_output_weights,
-        position_embedding_type="rope",
-        rotary_base=hf_config.rope_theta,
-        **rope_scaling_args,
-    )
-    if post_process and value:
-        from verl.models.llama.megatron.layers.parallel_linear import LinearForLastLayer
-
-        model.output_layer = LinearForLastLayer(input_size=tfconfig.hidden_size, output_size=1, config=tfconfig)
-    return model
-
-
-def init_mcore_model_qwen2_moe(
-    tfconfig,
-    hf_config,
-    pre_process=None,
-    post_process=None,
-    share_embeddings_and_output_weights=False,
-    value=False,
-    freeze_moe_router=True,
-    **extra_kwargs,
-):
-    from megatron.core.models.gpt.gpt_layer_specs import get_gpt_decoder_block_spec
-    from megatron.core.models.gpt.gpt_model import GPTModel
-
-    use_te = True
-    if freeze_moe_router:
-        tfconfig.moe_router_load_balancing_type = "none"
-
-    def patch_layer_spec(transformer_layer_spec):
-        # shared_experts.gate=True
-=======
 from abc import ABC, abstractmethod
 
 from megatron.core.models.gpt.gpt_layer_specs import get_gpt_decoder_block_spec
@@ -167,7 +105,6 @@
         transformer_layer_spec = get_gpt_decoder_block_spec(self.tfconfig, use_transformer_engine=True)
 
         # Patch layer spec for shared experts
->>>>>>> f41a57a8
         for i in range(len(transformer_layer_spec.layer_specs)):
             transformer_layer_spec.layer_specs[i].submodules.mlp.submodules.shared_experts.params["gate"] = True
 
