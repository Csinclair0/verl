--- conflicted
+++ resolved
@@ -38,52 +38,6 @@
     """
     from megatron.core import parallel_state as mpu
 
-<<<<<<< HEAD
-    # Handle Gemma3's nested config structure
-    if hasattr(hf_config, 'text_config'):
-        num_hidden_layers = hf_config.text_config.num_hidden_layers
-        hidden_size = hf_config.text_config.hidden_size
-        num_attention_heads = hf_config.text_config.num_attention_heads
-        num_key_value_heads = hf_config.text_config.num_key_value_heads
-        intermediate_size = hf_config.text_config.intermediate_size
-        attention_dropout = hf_config.text_config.attention_dropout
-    else:
-        num_hidden_layers = hf_config.num_hidden_layers
-        hidden_size = hf_config.hidden_size
-        num_attention_heads = hf_config.num_attention_heads
-        num_key_value_heads = hf_config.num_key_value_heads
-        intermediate_size = hf_config.intermediate_size
-        attention_dropout = hf_config.attention_dropout
-
-    qkv_bias = True if "Qwen2ForCausalLM" in hf_config.architectures else getattr(hf_config, "attention_bias", False)
-    overlap_p2p_comm = mpu.get_virtual_pipeline_model_parallel_world_size() is not None and mpu.get_virtual_pipeline_model_parallel_world_size() > 1
-    batch_p2p_comm = False
-    transformer_config = TransformerConfig(
-        num_layers=num_hidden_layers,
-        hidden_size=hidden_size,
-        num_attention_heads=num_attention_heads,
-        num_query_groups=num_key_value_heads,
-        ffn_hidden_size=intermediate_size,
-        activation_func=F.silu,
-        normalization="RMSNorm",
-        gated_linear_unit=True,
-        use_cpu_initialization=True,
-        add_bias_linear=False,
-        tensor_model_parallel_size=mpu.get_tensor_model_parallel_world_size(),
-        pipeline_model_parallel_size=mpu.get_pipeline_model_parallel_world_size(),
-        virtual_pipeline_model_parallel_size=mpu.get_virtual_pipeline_model_parallel_world_size(),
-        context_parallel_size=mpu.get_context_parallel_world_size(),
-        overlap_p2p_comm=overlap_p2p_comm,
-        batch_p2p_comm=batch_p2p_comm,
-        pipeline_dtype=dtype,
-        params_dtype=dtype,
-        sequence_parallel=mpu.get_tensor_model_parallel_world_size() > 1,
-        variable_seq_lengths=True,
-        masked_softmax_fusion=True,
-        moe_token_dispatcher_type="alltoall",
-        attention_dropout=attention_dropout,
-        hidden_dropout=getattr(hf_config, "hidden_dropout", 0.0),
-=======
     # Common parallel state parameters
     overlap_p2p_comm = mpu.get_virtual_pipeline_model_parallel_world_size() is not None and mpu.get_virtual_pipeline_model_parallel_world_size() > 1
     batch_p2p_comm = False
@@ -131,6 +85,55 @@
 
 def hf_to_mcore_config_dense(hf_config: PretrainedConfig, dtype: torch.dtype) -> TransformerConfig:
     # for LlamaForCausalLM or Qwen2ForCausalLM
+    from megatron.core import parallel_state as mpu
+
+    # Handle Gemma3's nested config structure
+    if hasattr(hf_config, 'text_config'):
+        num_hidden_layers = hf_config.text_config.num_hidden_layers
+        hidden_size = hf_config.text_config.hidden_size
+        num_attention_heads = hf_config.text_config.num_attention_heads
+        num_key_value_heads = hf_config.text_config.num_key_value_heads
+        intermediate_size = hf_config.text_config.intermediate_size
+        attention_dropout = hf_config.text_config.attention_dropout
+    else:
+        num_hidden_layers = hf_config.num_hidden_layers
+        hidden_size = hf_config.hidden_size
+        num_attention_heads = hf_config.num_attention_heads
+        num_key_value_heads = hf_config.num_key_value_heads
+        intermediate_size = hf_config.intermediate_size
+        attention_dropout = hf_config.attention_dropout
+
+    qkv_bias = True if "Qwen2ForCausalLM" in hf_config.architectures else getattr(hf_config, "attention_bias", False)
+    overlap_p2p_comm = mpu.get_virtual_pipeline_model_parallel_world_size() is not None and mpu.get_virtual_pipeline_model_parallel_world_size() > 1
+    batch_p2p_comm = False
+    transformer_config = TransformerConfig(
+        num_layers=num_hidden_layers,
+        hidden_size=hidden_size,
+        num_attention_heads=num_attention_heads,
+        num_query_groups=num_key_value_heads,
+        ffn_hidden_size=intermediate_size,
+        activation_func=F.silu,
+        normalization="RMSNorm",
+        gated_linear_unit=True,
+        use_cpu_initialization=True,
+        add_bias_linear=False,
+        tensor_model_parallel_size=mpu.get_tensor_model_parallel_world_size(),
+        pipeline_model_parallel_size=mpu.get_pipeline_model_parallel_world_size(),
+        virtual_pipeline_model_parallel_size=mpu.get_virtual_pipeline_model_parallel_world_size(),
+        context_parallel_size=mpu.get_context_parallel_world_size(),
+        overlap_p2p_comm=overlap_p2p_comm,
+        batch_p2p_comm=batch_p2p_comm,
+        pipeline_dtype=dtype,
+        params_dtype=dtype,
+        sequence_parallel=mpu.get_tensor_model_parallel_world_size() > 1,
+        variable_seq_lengths=True,
+        masked_softmax_fusion=True,
+        moe_token_dispatcher_type="alltoall",
+        attention_dropout=attention_dropout,
+        hidden_dropout=getattr(hf_config, "hidden_dropout", 0.0),
+        add_qkv_bias=qkv_bias,
+        bf16=dtype is torch.bfloat16,
+    )
     qkv_bias = True if "Qwen2ForCausalLM" in hf_config.architectures else getattr(hf_config, "attention_bias", False)
     qk_layernorm = True if "Qwen3ForCausalLM" in hf_config.architectures else False
 
@@ -139,7 +142,6 @@
         dtype=dtype,
         use_cpu_initialization=False,
         add_bias_linear=False,
->>>>>>> f41a57a8
         add_qkv_bias=qkv_bias,
         qk_layernorm=qk_layernorm,
     )
