# Copyright 2024 Bytedance Ltd. and/or its affiliates
#
# Licensed under the Apache License, Version 2.0 (the "License");
# you may not use this file except in compliance with the License.
# You may obtain a copy of the License at
#
#     http://www.apache.org/licenses/LICENSE-2.0
#
# Unless required by applicable law or agreed to in writing, software
# distributed under the License is distributed on an "AS IS" BASIS,
# WITHOUT WARRANTIES OR CONDITIONS OF ANY KIND, either express or implied.
# See the License for the specific language governing permissions and
# limitations under the License.

import importlib
from typing import List, Optional, Type

import torch.nn as nn

# Supported models in Megatron-LM
# Architecture -> (module, class).
_MODELS = {
<<<<<<< HEAD
    "LlamaForCausalLM":
        ("llama", ("ParallelLlamaForCausalLMRmPadPP", "ParallelLlamaForValueRmPadPP", "ParallelLlamaForCausalLMRmPad")),
    "Qwen2ForCausalLM":
        ("qwen2", ("ParallelQwen2ForCausalLMRmPadPP", "ParallelQwen2ForValueRmPadPP", "ParallelQwen2ForCausalLMRmPad")),
    "MistralForCausalLM": ("mistral", ("ParallelMistralForCausalLMRmPadPP", "ParallelMistralForValueRmPadPP",
                                       "ParallelMistralForCausalLMRmPad")),
    "Gemma3ForCausalLM": 
        ("gemma3", ("ParallelGemma3ForCausalLMRmPadPP", "ParallelGemma3ForValueRmPadPP",
                   "ParallelGemma3ForCausalLMRmPad")),
    "Gemma3ForConditionalGeneration": 
        ("gemma3", ("ParallelGemma3ForConditionalGenerationRmPadPP", "ParallelGemma3ForValueRmPadPP",
                   "ParallelGemma3ForCausalLMRmPad"))
=======
    "LlamaForCausalLM": (
        "llama",
        ("ParallelLlamaForCausalLMRmPadPP", "ParallelLlamaForValueRmPadPP", "ParallelLlamaForCausalLMRmPad"),
    ),
    "Qwen2ForCausalLM": (
        "qwen2",
        ("ParallelQwen2ForCausalLMRmPadPP", "ParallelQwen2ForValueRmPadPP", "ParallelQwen2ForCausalLMRmPad"),
    ),
    "MistralForCausalLM": (
        "mistral",
        ("ParallelMistralForCausalLMRmPadPP", "ParallelMistralForValueRmPadPP", "ParallelMistralForCausalLMRmPad"),
    ),
>>>>>>> db84a400
}


# return model class
class ModelRegistry:
    @staticmethod
    def load_model_cls(model_arch: str, value=False) -> Optional[Type[nn.Module]]:
        if model_arch not in _MODELS:
            return None

        megatron = "megatron"

        module_name, model_cls_name = _MODELS[model_arch]
        if not value:  # actor/ref
            model_cls_name = model_cls_name[0]
        elif value:  # critic/rm
            model_cls_name = model_cls_name[1]

        module = importlib.import_module(f"verl.models.{module_name}.{megatron}.modeling_{module_name}_megatron")
        return getattr(module, model_cls_name, None)

    @staticmethod
    def get_supported_archs() -> List[str]:
        return list(_MODELS.keys())<|MERGE_RESOLUTION|>--- conflicted
+++ resolved
@@ -20,7 +20,6 @@
 # Supported models in Megatron-LM
 # Architecture -> (module, class).
 _MODELS = {
-<<<<<<< HEAD
     "LlamaForCausalLM":
         ("llama", ("ParallelLlamaForCausalLMRmPadPP", "ParallelLlamaForValueRmPadPP", "ParallelLlamaForCausalLMRmPad")),
     "Qwen2ForCausalLM":
@@ -33,20 +32,6 @@
     "Gemma3ForConditionalGeneration": 
         ("gemma3", ("ParallelGemma3ForConditionalGenerationRmPadPP", "ParallelGemma3ForValueRmPadPP",
                    "ParallelGemma3ForCausalLMRmPad"))
-=======
-    "LlamaForCausalLM": (
-        "llama",
-        ("ParallelLlamaForCausalLMRmPadPP", "ParallelLlamaForValueRmPadPP", "ParallelLlamaForCausalLMRmPad"),
-    ),
-    "Qwen2ForCausalLM": (
-        "qwen2",
-        ("ParallelQwen2ForCausalLMRmPadPP", "ParallelQwen2ForValueRmPadPP", "ParallelQwen2ForCausalLMRmPad"),
-    ),
-    "MistralForCausalLM": (
-        "mistral",
-        ("ParallelMistralForCausalLMRmPadPP", "ParallelMistralForValueRmPadPP", "ParallelMistralForCausalLMRmPad"),
-    ),
->>>>>>> db84a400
 }
 
 
