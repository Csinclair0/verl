--- conflicted
+++ resolved
@@ -40,12 +40,11 @@
 
         if "tracking" in default_backend or "wandb" in default_backend:
             import wandb
-<<<<<<< HEAD
             if wandb.run is None:
                 wandb.login(host = 'https://wandb.prod.ml.rbx.com')
-=======
-
->>>>>>> db84a400
+            wandb.init(project=project_name, name=experiment_name, config=config)
+            self.logger['wandb'] = wandb
+
             wandb.init(project=project_name, name=experiment_name, config=config)
             self.logger["wandb"] = wandb
 
