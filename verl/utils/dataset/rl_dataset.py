--- conflicted
+++ resolved
@@ -228,15 +228,7 @@
         row_dict["raw_prompt_ids"] = raw_prompt_ids
         # encode prompts without chat template
         if self.return_raw_chat:
-<<<<<<< HEAD
             row_dict["raw_prompt"] = raw_prompt
-=======
-            row_dict["raw_prompt"] = messages
-        
-        # get prompts with chat template
-        if self.return_full_prompt:
-            row_dict["full_prompts"] = raw_prompt # array of strings
->>>>>>> f41a57a8
 
         # add index for each prompt
         index = row_dict.get("extra_info", {}).get("index", 0)
