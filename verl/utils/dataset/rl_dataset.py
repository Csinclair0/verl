# Copyright 2024 Bytedance Ltd. and/or its affiliates
# Copyright 2023-2024 SGLang Team
# Copyright 2025 ModelBest Inc. and/or its affiliates
#
# Licensed under the Apache License, Version 2.0 (the "License");
# you may not use this file except in compliance with the License.
# You may obtain a copy of the License at
#
#     http://www.apache.org/licenses/LICENSE-2.0
#
# Unless required by applicable law or agreed to in writing, software
# distributed under the License is distributed on an "AS IS" BASIS,
# WITHOUT WARRANTIES OR CONDITIONS OF ANY KIND, either express or implied.
# See the License for the specific language governing permissions and
# limitations under the License.

import copy
import logging
import os
import re
from collections import defaultdict
from typing import List, Optional, Union

import datasets
import numpy as np
import torch
from omegaconf import DictConfig, ListConfig
from torch.utils.data import Dataset
from transformers import PreTrainedTokenizer, ProcessorMixin

import verl.utils.torch_functional as verl_F
from verl.utils.model import compute_position_id_with_mask

logger = logging.getLogger(__name__)


def collate_fn(data_list: list[dict]) -> dict:
    tensors = defaultdict(list)
    non_tensors = defaultdict(list)

    for data in data_list:
        for key, val in data.items():
            if isinstance(val, torch.Tensor):
                tensors[key].append(val)
            else:
                non_tensors[key].append(val)

    for key, val in tensors.items():
        tensors[key] = torch.stack(val, dim=0)

    for key, val in non_tensors.items():
        non_tensors[key] = np.array(val, dtype=object)

    return {**tensors, **non_tensors}


class RLHFDataset(Dataset):
    """
    We assume the dataset contains a column that contains prompts and other information
    """

    def __init__(
        self,
        data_files: Union[str, List[str]],
        tokenizer: PreTrainedTokenizer,
        config: DictConfig,
        processor: Optional[ProcessorMixin] = None,
    ):
        if not isinstance(data_files, (List, ListConfig)):
            data_files = [data_files]

        self.data_files = copy.deepcopy(data_files)
        self.original_data_files = copy.deepcopy(data_files)  # use for resume
        self.tokenizer = tokenizer
        self.processor = processor
        self.config = config

        self.cache_dir = os.path.expanduser(config.get("cache_dir", "~/.cache/verl/rlhf"))
        self.prompt_key = config.get("prompt_key", "prompt")
        self.image_key = config.get("image_key", "images")
        self.video_key = config.get("video_key", "videos")
        self.max_prompt_length = config.get("max_prompt_length", 1024)
        self.return_raw_chat = config.get("return_raw_chat", False)
        self.truncation = config.get("truncation", "error")
        self.filter_overlong_prompts = config.get("filter_overlong_prompts", True)

        self.num_workers = config.get("filter_overlong_prompts_workers", max(1, os.cpu_count() // 4))
        self.num_workers = min(self.num_workers, os.cpu_count())
        self.chat_template_func = config.get("chat_template_func", None)
        self.need_tools_kwargs = config.get("need_tools_kwargs", False)
        self.filter_prompts = config.get("filter_prompts", True)
        self.serialize_dataset = False
        self._download()
        self._read_files_and_tokenize()

    def _download(self, use_origin_parquet=False):
        from verl.utils.fs import copy_to_local

        data_files = self.data_files if not use_origin_parquet else self.original_data_files
        for i, parquet_file in enumerate(data_files):
            self.data_files[i] = copy_to_local(src=parquet_file, cache_dir=self.cache_dir)

    def _read_files_and_tokenize(self):
        dataframes = []
        for parquet_file in self.data_files:
            # read parquet files and cache
            dataframe = datasets.load_dataset("parquet", data_files=parquet_file)["train"]
            dataframes.append(dataframe)
        self.dataframe: datasets.Dataset = datasets.concatenate_datasets(dataframes)

        print(f"dataset len: {len(self.dataframe)}")

        # filter out too long prompts
        if self.filter_overlong_prompts:
            tokenizer = self.tokenizer
            prompt_key = self.prompt_key
            self.dataframe = self.dataframe.filter(
<<<<<<< HEAD
                lambda doc: len(tokenizer(doc[prompt_key])
                               ) <= self.max_prompt_length,
=======
                lambda doc: len(tokenizer.apply_chat_template(doc[prompt_key], add_generation_prompt=True)) <= self.max_prompt_length,
>>>>>>> db84a400
                num_proc=self.num_workers,
                desc=f"Filtering prompts longer than {self.max_prompt_length} tokens",
            )

            print(f"filter dataset len: {len(self.dataframe)}")

    def resume_dataset_state(self):
        self.serialize_dataset = not hasattr(self, "original_data_files")
        # resume dataframe if not it's serialized in data.pt
        if not self.serialize_dataset:
            self._download(use_origin_parquet=True)  # download and resume from original parquet files
            self._read_files_and_tokenize()
        else:
            print(r"old dataloader ckpt file is used, please train from scratch for better ckpt performance")

    def __len__(self):
        return len(self.dataframe)

    def _build_messages(self, example: dict):
        messages: list = example.pop(self.prompt_key)

        if self.image_key in example or self.video_key in example:
            for message in messages:
                content = message["content"]
                content_list = []
                for segment in re.split("(<image>|<video>)", content):
                    if segment == "<image>":
                        content_list.append({"type": "image"})
                    elif segment == "<video>":
                        content_list.append({"type": "video"})
                    else:
                        content_list.append({"type": "text", "text": segment})

                message["content"] = content_list

        return messages

    def __getitem__(self, item):
        """
        Note that we also return the raw_input_ids so that it can be combined with other chat template
        """
        row_dict: dict = self.dataframe[item]
        messages = self._build_messages(row_dict)
        model_inputs = {}

<<<<<<< HEAD
        chat = row_dict.pop(self.prompt_key)

        prompt_with_chat_template = chat

        is_multi_modal = self.image_key in row_dict
        if is_multi_modal:  # expand image token
            raw_prompt = prompt_with_chat_template.replace('<image>', '<|vision_start|><|image_pad|><|vision_end|>')
            row_dict['multi_modal_data'] = {'image': [process_image(image) for image in row_dict.pop(self.image_key)]}
            image_inputs = self.processor.image_processor(row_dict['multi_modal_data']['image'], return_tensors='pt')
            image_grid_thw = image_inputs['image_grid_thw']
            row_dict['multi_modal_inputs'] = {key: val for key, val in image_inputs.items()}

            if image_grid_thw is not None:
                merge_length = self.processor.image_processor.merge_size**2
                index = 0
                while '<image>' in prompt_with_chat_template:
                    prompt_with_chat_template = prompt_with_chat_template.replace(
                        '<image>',
                        '<|vision_start|>' + '<|placeholder|>' * (image_grid_thw[index].prod() // merge_length) +
                        '<|vision_end|>',
                        1,
                    )
                    index += 1

                prompt_with_chat_template = prompt_with_chat_template.replace('<|placeholder|>',
                                                                              self.processor.image_token)
        else:
            raw_prompt = prompt_with_chat_template
=======
        if self.processor is not None:
            from verl.utils.dataset.vision_utils import process_image, process_video

            raw_prompt = self.processor.apply_chat_template(messages, add_generation_prompt=True, tokenize=False)
            multi_modal_data = {}

            images = None
            if self.image_key in row_dict:
                images = [process_image(image) for image in row_dict.pop(self.image_key)]
                multi_modal_data["image"] = images

            videos = None
            if self.video_key in row_dict:
                videos = [process_video(video) for video in row_dict.pop(self.video_key)]
                multi_modal_data["video"] = [video.numpy() for video in videos]
>>>>>>> db84a400

            model_inputs = self.processor(text=[raw_prompt], images=images, videos=videos, return_tensors="pt")

            input_ids = model_inputs.pop("input_ids")
            attention_mask = model_inputs.pop("attention_mask")

            if "second_per_grid_ts" in model_inputs:
                model_inputs.pop("second_per_grid_ts")

            # There's a trap here, multi_modal_inputs has to be a dict, not BatchFeature
            row_dict["multi_modal_data"] = multi_modal_data
            row_dict["multi_modal_inputs"] = dict(model_inputs)

            # second_per_grid_ts isn't used for training, just for mrope
            row_dict["multi_modal_inputs"].pop("second_per_grid_ts", None)

        else:
            raw_prompt = self.tokenizer.apply_chat_template(messages, add_generation_prompt=True, tokenize=False)
            model_inputs = self.tokenizer(raw_prompt, return_tensors="pt", add_special_tokens=False)
            input_ids = model_inputs.pop("input_ids")
            attention_mask = model_inputs.pop("attention_mask")

        input_ids, attention_mask = verl_F.postprocess_data(
            input_ids=input_ids,
            attention_mask=attention_mask,
            max_length=self.max_prompt_length,
            pad_token_id=self.tokenizer.pad_token_id,
            left_pad=True,
            truncation=self.truncation,
        )

        if self.processor is not None and self.processor.image_processor.__class__.__name__ == "Qwen2VLImageProcessor":
            from verl.models.transformers.qwen2_vl import get_rope_index

            position_ids = [
                get_rope_index(
                    self.processor,
                    input_ids=input_ids[0],
                    image_grid_thw=model_inputs.get("image_grid_thw"),
                    video_grid_thw=model_inputs.get("video_grid_thw"),
                    second_per_grid_ts=model_inputs.get("second_per_grid_ts"),
                    attention_mask=attention_mask[0],
                )
            ]  # (1, 3, seq_len)

        else:
            position_ids = compute_position_id_with_mask(attention_mask)

        row_dict["input_ids"] = input_ids[0]
        row_dict["attention_mask"] = attention_mask[0]
        row_dict["position_ids"] = position_ids[0]

        raw_prompt_ids = self.tokenizer.encode(raw_prompt, add_special_tokens=False)
        if len(raw_prompt_ids) > self.max_prompt_length:
            if self.truncation == "left":
                raw_prompt_ids = raw_prompt_ids[-self.max_prompt_length :]
            elif self.truncation == "right":
                raw_prompt_ids = raw_prompt_ids[: self.max_prompt_length]
            elif self.truncation == "error":
                raise RuntimeError(f"Prompt length {len(raw_prompt_ids)} is longer than {self.max_prompt_length}.")

        row_dict["raw_prompt_ids"] = raw_prompt_ids
        # encode prompts without chat template
        if self.return_raw_chat:
            row_dict["raw_prompt"] = messages

        # add index for each prompt
        index = row_dict.get("extra_info", {}).get("index", 0)
        tools_kwargs = row_dict.get("extra_info", {}).get("tools_kwargs", {})
        need_tools_kwargs = row_dict.get("extra_info", {}).get("need_tools_kwargs", self.need_tools_kwargs)
        if need_tools_kwargs and not tools_kwargs:
            logger.warning("tools_kwargs is empty for index {}, data source: {}", index, row_dict["data_source"])
        row_dict["index"] = index
        row_dict["tools_kwargs"] = tools_kwargs
        return row_dict

    def __getstate__(self):
        if not self.serialize_dataset:
            state = self.__dict__.copy()

            if "dataframe" in state:
                del state["dataframe"]
            return state

        return self.__dict__.copy()<|MERGE_RESOLUTION|>--- conflicted
+++ resolved
@@ -115,12 +115,8 @@
             tokenizer = self.tokenizer
             prompt_key = self.prompt_key
             self.dataframe = self.dataframe.filter(
-<<<<<<< HEAD
                 lambda doc: len(tokenizer(doc[prompt_key])
                                ) <= self.max_prompt_length,
-=======
-                lambda doc: len(tokenizer.apply_chat_template(doc[prompt_key], add_generation_prompt=True)) <= self.max_prompt_length,
->>>>>>> db84a400
                 num_proc=self.num_workers,
                 desc=f"Filtering prompts longer than {self.max_prompt_length} tokens",
             )
@@ -166,41 +162,10 @@
         messages = self._build_messages(row_dict)
         model_inputs = {}
 
-<<<<<<< HEAD
-        chat = row_dict.pop(self.prompt_key)
-
-        prompt_with_chat_template = chat
-
-        is_multi_modal = self.image_key in row_dict
-        if is_multi_modal:  # expand image token
-            raw_prompt = prompt_with_chat_template.replace('<image>', '<|vision_start|><|image_pad|><|vision_end|>')
-            row_dict['multi_modal_data'] = {'image': [process_image(image) for image in row_dict.pop(self.image_key)]}
-            image_inputs = self.processor.image_processor(row_dict['multi_modal_data']['image'], return_tensors='pt')
-            image_grid_thw = image_inputs['image_grid_thw']
-            row_dict['multi_modal_inputs'] = {key: val for key, val in image_inputs.items()}
-
-            if image_grid_thw is not None:
-                merge_length = self.processor.image_processor.merge_size**2
-                index = 0
-                while '<image>' in prompt_with_chat_template:
-                    prompt_with_chat_template = prompt_with_chat_template.replace(
-                        '<image>',
-                        '<|vision_start|>' + '<|placeholder|>' * (image_grid_thw[index].prod() // merge_length) +
-                        '<|vision_end|>',
-                        1,
-                    )
-                    index += 1
-
-                prompt_with_chat_template = prompt_with_chat_template.replace('<|placeholder|>',
-                                                                              self.processor.image_token)
-        else:
-            raw_prompt = prompt_with_chat_template
-=======
         if self.processor is not None:
             from verl.utils.dataset.vision_utils import process_image, process_video
 
-            raw_prompt = self.processor.apply_chat_template(messages, add_generation_prompt=True, tokenize=False)
-            multi_modal_data = {}
+        prompt_with_chat_template = chat
 
             images = None
             if self.image_key in row_dict:
@@ -211,7 +176,6 @@
             if self.video_key in row_dict:
                 videos = [process_video(video) for video in row_dict.pop(self.video_key)]
                 multi_modal_data["video"] = [video.numpy() for video in videos]
->>>>>>> db84a400
 
             model_inputs = self.processor(text=[raw_prompt], images=images, videos=videos, return_tensors="pt")
 
